--- conflicted
+++ resolved
@@ -1,4 +1,3 @@
-import asyncio
 import random
 import time
 from enum import IntEnum
@@ -135,11 +134,6 @@
             self.infer_single_image(img_fname)
 
         self.queries += 1
-<<<<<<< HEAD
-
-
-=======
->>>>>>> 085d1618
 
     # Image should be a single image, we do NOT want batch prediction
     # Easier to load balance
@@ -149,10 +143,6 @@
         with self.predictions_lock:
             self.output_predictions.append(self.model.predict(image))
         return
-<<<<<<< HEAD
-
-=======
->>>>>>> 085d1618
 
     def set_batch_size(self, val: int):
         self.batch_size = val
